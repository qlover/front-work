{
  "name": "@qlover/fe-scripts",
  "version": "1.0.0",
  "type": "module",
  "private": false,
  "exports": {
    ".": {
      "require": "./lib/index.js",
      "import": "./lib/index.js",
      "types": "./lib/index.d.ts",
      "default": "./lib/index.js"
    },
    "./scripts/*": "./scripts/*",
    "./lib/*": "./lib/*",
    "./package.json": "./package.json"
  },
  "types": "./index.d.ts",
  "files": [
    "bin",
    "lib",
    "scripts",
    "container.js",
    "package.json",
    "commitlint.config.js",
    "type.d.ts",
    ".release-it.json",
    "README.md"
  ],
  "bin": {
    "fe-clean": "./bin/clean.js",
    "fe-clean-branch": "./bin/clean-branch.js",
    "fe-commit": "./bin/commit.js",
    "fe-setup-husky": "./bin/setup-husky.js",
<<<<<<< HEAD
    "fe-release": "./bin/release.js"
=======
    "fe-release": "./bin/release.js",
    "fe-update-version": "./bin/update-version.js"
>>>>>>> 1f9d91c6
  },
  "scripts": {
    "build": "node ./scripts/prebuild.js",
    "clean": "node ./bin/clean.js",
    "clean-branch": "node ./bin/clean-branch.js",
    "commit": "node ./bin/commit.js",
    "setup-husky": "node ./bin/setup-husky.js",
<<<<<<< HEAD
    "release": "node ./bin/release.js"
=======
    "release": "node ./bin/release.js",
    "update-version": "node ./bin/update-version.js"
>>>>>>> 1f9d91c6
  },
  "repository": {
    "type": "git",
    "url": "git+https://github.com/qlover/fe-base.git",
    "directory": "packages/fe-scripts"
  },
  "homepage": "https://github.com/qlover/fe-base#readme",
  "keywords": [
    "fe-scripts",
    "scripts"
  ],
  "author": "qlover",
  "license": "ISC",
  "publishConfig": {
    "access": "public"
  },
  "devDependencies": {
    "@commitlint/cli": "^19.0.0",
    "@commitlint/config-conventional": "^19.5.0",
    "@release-it/conventional-changelog": "^9.0.2",
    "commander": "^11.0.0",
    "commitizen": "^4.3.1",
    "cosmiconfig": "^9.0.0",
    "eslint-plugin-import": "^2.31.0",
    "execa": "^9.5.1",
    "husky": "^9.1.6",
    "lint-staged": "^15.0.0",
    "rimraf": "^5.0.5",
    "shelljs": "^0.8.5"
  },
  "dependencies": {
    "@octokit/rest": "^21.0.2",
<<<<<<< HEAD
    "@qlover/fe-utils": "^1.0.2"
=======
    "@qlover/fe-utils": "^1.0.2",
    "release-it": "^17.10.0"
>>>>>>> 1f9d91c6
  },
  "lint-staged": {
    "*.{js,jsx,ts,tsx}": [
      "eslint --fix"
    ]
  }
}<|MERGE_RESOLUTION|>--- conflicted
+++ resolved
@@ -31,12 +31,8 @@
     "fe-clean-branch": "./bin/clean-branch.js",
     "fe-commit": "./bin/commit.js",
     "fe-setup-husky": "./bin/setup-husky.js",
-<<<<<<< HEAD
-    "fe-release": "./bin/release.js"
-=======
     "fe-release": "./bin/release.js",
     "fe-update-version": "./bin/update-version.js"
->>>>>>> 1f9d91c6
   },
   "scripts": {
     "build": "node ./scripts/prebuild.js",
@@ -44,12 +40,8 @@
     "clean-branch": "node ./bin/clean-branch.js",
     "commit": "node ./bin/commit.js",
     "setup-husky": "node ./bin/setup-husky.js",
-<<<<<<< HEAD
-    "release": "node ./bin/release.js"
-=======
     "release": "node ./bin/release.js",
     "update-version": "node ./bin/update-version.js"
->>>>>>> 1f9d91c6
   },
   "repository": {
     "type": "git",
@@ -82,12 +74,8 @@
   },
   "dependencies": {
     "@octokit/rest": "^21.0.2",
-<<<<<<< HEAD
-    "@qlover/fe-utils": "^1.0.2"
-=======
     "@qlover/fe-utils": "^1.0.2",
     "release-it": "^17.10.0"
->>>>>>> 1f9d91c6
   },
   "lint-staged": {
     "*.{js,jsx,ts,tsx}": [
