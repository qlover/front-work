--- conflicted
+++ resolved
@@ -70,11 +70,7 @@
      * @since 1.1.3
      */
     hookName: string,
-<<<<<<< HEAD
-    context: ExecutorContext<Params>,
-=======
     context?: ExecutorContext<Params>,
->>>>>>> 026ce946
     ...args: unknown[]
   ): Promise<unknown> {
     let _index = -1;
