{
<<<<<<< HEAD
  "name": "@qlover/fe-build-tsup",
  "version": "0.0.1",
  "description": "fe base tsup builder",
=======
  "name": "@qlover/fe-base",
  "version": "1.0.112",
  "description": "A base frontwork",
>>>>>>> 26135824
  "type": "module",
  "private": false,
  "main": "dist/index.cjs.js",
  "module": "dist/index.esm.js",
  "types": "dist/index.d.ts",
  "exports": {
    ".": {
      "require": "./dist/index.cjs.js",
      "import": "./dist/index.esm.js",
      "types": "./dist/index.d.ts"
    },
    "./package.json": "./package.json"
  },
  "files": [
    "dist",
    "package.json",
    "README.md"
  ],
  "repository": {
    "type": "github",
    "url": "https://github.com/qlover/fe-base"
  },
  "homepage": "https://github.com/qlover/fe-base#readme",
  "scripts": {
<<<<<<< HEAD
    "build": "npx tsup",
    "clean": "node ./scripts/bin/clean.js",
=======
    "build": "npx tsc",
>>>>>>> 26135824
    "prettier": "prettier packages --write",
    "eslint": "eslint packages --ext .js,.ts --cache --fix",
    "lint": "eslint packages --ext .js,.ts --cache --fix",
    "test": "jest",
    "reinit": "fe-reinit",
    "clean": "fe-clean",
    "commit": "fe-commit",
    "release": "fe-release"
  },
  "keywords": [],
  "author": "qlover",
  "license": "ISC",
  "publishConfig": {
    "access": "public"
  },
  "devEngines": {
    "node": ">=18.19.0"
  },
  "packageManager": "yarn@1.22.22",
  "devDependencies": {
    "@babel/preset-typescript": "^7.23.3",
    "@qlover/fe-scripts": "^0.0.12",
    "@types/jest": "^29.5.11",
    "@typescript-eslint/eslint-plugin": "^6.13.2",
    "@typescript-eslint/parser": "^6.13.2",
    "eslint": "^8.0.1",
    "eslint-config-prettier": "^9.1.0",
    "eslint-config-standard-with-typescript": "^40.0.0",
    "eslint-plugin-import": "^2.29.0",
    "eslint-plugin-jest": "^28.5.0",
    "eslint-plugin-n": "^16.3.1",
    "eslint-plugin-prettier": "^5.0.1",
    "eslint-plugin-promise": "^6.1.1",
    "eslint-plugin-unused-imports": "^3.0.0",
    "jest": "^29.7.0",
    "prettier": "^3.1.0",
    "ts-jest": "^29.1.1",
    "ts-node": "^10.9.2",
    "tsup": "^8.1.0",
    "typescript": "*"
  }
}<|MERGE_RESOLUTION|>--- conflicted
+++ resolved
@@ -1,13 +1,7 @@
 {
-<<<<<<< HEAD
   "name": "@qlover/fe-build-tsup",
   "version": "0.0.1",
   "description": "fe base tsup builder",
-=======
-  "name": "@qlover/fe-base",
-  "version": "1.0.112",
-  "description": "A base frontwork",
->>>>>>> 26135824
   "type": "module",
   "private": false,
   "main": "dist/index.cjs.js",
@@ -32,12 +26,7 @@
   },
   "homepage": "https://github.com/qlover/fe-base#readme",
   "scripts": {
-<<<<<<< HEAD
     "build": "npx tsup",
-    "clean": "node ./scripts/bin/clean.js",
-=======
-    "build": "npx tsc",
->>>>>>> 26135824
     "prettier": "prettier packages --write",
     "eslint": "eslint packages --ext .js,.ts --cache --fix",
     "lint": "eslint packages --ext .js,.ts --cache --fix",
