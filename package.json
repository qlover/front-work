{
  "name": "@qlover/fe-base",
<<<<<<< HEAD
  "version": "1.0.32",
=======
  "version": "1.0.33",
>>>>>>> 31282759
  "description": "A base frontwork",
  "type": "module",
  "private": false,
  "files": [
    "dist",
    "package.json",
    "REMEAD.md"
  ],
  "scripts": {
    "build": "npx tsc",
    "clean": "rimraf dist node_modules yarn.lock package-lock.json",
    "prettier": "prettier packages --write",
    "reinit": "npm run clean && yarn",
    "eslint": "eslint packages --ext .js,.ts --cache --fix",
    "lint": "eslint packages --ext .js,.ts --cache --fix",
    "setup:husky": "node scripts/bin/setupHusky",
    "commit": "node ./scripts/bin/commit.js",
    "release": "node ./scripts/bin/release.js",
    "ts-run": "node ./scripts/bin/ts-run.js",
    "test": "jest",
    "clean:branch": "node ./scripts/bin/clean-branch.js"
  },
  "keywords": [],
  "author": "qlover",
  "license": "ISC",
  "publishConfig": {
    "access": "public"
  },
  "devEngines": {
    "node": ">=18.18.0"
  },
  "packageManager": "yarn@1.22.22",
  "devDependencies": {
    "@babel/preset-typescript": "^7.23.3",
    "@commitlint/cli": "^18.4.3",
    "@commitlint/config-conventional": "^18.4.3",
    "@release-it/conventional-changelog": "^8.0.1",
    "@types/jest": "^29.5.11",
    "@typescript-eslint/eslint-plugin": "^6.13.2",
    "@typescript-eslint/parser": "^6.13.2",
    "commander": "^12.0.0",
    "cz-conventional-changelog": "^3.3.0",
    "dotenv": "^16.4.5",
    "eslint": "^8.0.1",
    "eslint-config-prettier": "^9.1.0",
    "eslint-config-standard-with-typescript": "^40.0.0",
    "eslint-plugin-import": "^2.29.0",
    "eslint-plugin-jest": "^28.5.0",
    "eslint-plugin-n": "^16.3.1",
    "eslint-plugin-prettier": "^5.0.1",
    "eslint-plugin-promise": "^6.1.1",
    "eslint-plugin-unused-imports": "^3.0.0",
    "husky": "^8.0.3",
    "jest": "^29.7.0",
    "prettier": "^3.1.0",
    "release-it": "^17.3.0",
    "rimraf": "^5.0.5",
    "ts-jest": "^29.1.1",
    "ts-node": "^10.9.2",
    "typescript": "*"
  }
}<|MERGE_RESOLUTION|>--- conflicted
+++ resolved
@@ -1,10 +1,6 @@
 {
   "name": "@qlover/fe-base",
-<<<<<<< HEAD
-  "version": "1.0.32",
-=======
   "version": "1.0.33",
->>>>>>> 31282759
   "description": "A base frontwork",
   "type": "module",
   "private": false,
